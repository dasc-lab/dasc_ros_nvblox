// SPDX-FileCopyrightText: NVIDIA CORPORATION & AFFILIATES
// Copyright (c) 2022 NVIDIA CORPORATION & AFFILIATES. All rights reserved.
//
// Licensed under the Apache License, Version 2.0 (the "License");
// you may not use this file except in compliance with the License.
// You may obtain a copy of the License at
//
//     http://www.apache.org/licenses/LICENSE-2.0
//
// Unless required by applicable law or agreed to in writing, software
// distributed under the License is distributed on an "AS IS" BASIS,
// WITHOUT WARRANTIES OR CONDITIONS OF ANY KIND, either express or implied.
// See the License for the specific language governing permissions and
// limitations under the License.
//
// SPDX-License-Identifier: Apache-2.0

#include "nvblox_ros/nvblox_node.hpp"

#include <nvblox/io/mesh_io.h>
#include <nvblox/io/pointcloud_io.h>
#include <nvblox/utils/timing.h>

#include <limits>
#include <memory>
#include <mutex>
#include <string>
#include <utility>
#include <vector>

#include <nvblox_ros_common/qos.hpp>

#include "nvblox_ros/visualization.hpp"

namespace nvblox
{

NvbloxNode::NvbloxNode(
  const rclcpp::NodeOptions & options,
  const std::string & node_name)
: Node(node_name, options), transformer_(this)
{
  // Get parameters first (stuff below depends on parameters)
  getParameters();

  // Set the transformer settings.
  transformer_.set_global_frame(global_frame_);
  transformer_.set_pose_frame(pose_frame_);

  // Create callback groups, which allows processing to go in parallel with the
  // subscriptions.
  group_processing_ =
    create_callback_group(rclcpp::CallbackGroupType::MutuallyExclusive);

  // Initialize the mapper (the interface to the underlying nvblox library)
  // Note: This needs to be called after getParameters()
  // The mapper includes:
  // - Map layers
  // - Integrators
  const std::string mapper_name = "mapper";
  declareMapperParameters(mapper_name, this);
  mapper_ = std::make_shared<Mapper>(
    voxel_size_, MemoryType::kDevice,
    static_projective_layer_type_);
  initializeMapper(mapper_name, mapper_.get(), this);

  // mark initial free area
  if (mark_free_sphere_radius_ > 0) {
    Vector3f mark_free_sphere_center(mark_free_sphere_center_x_,
                                     mark_free_sphere_center_y_,
                                     mark_free_sphere_center_z_);

    mapper_.get()->markUnobservedTsdfFreeInsideRadius(mark_free_sphere_center,
                                                      mark_free_sphere_radius_);
  }

  // Setup interactions with ROS
  subscribeToTopics();
  setupTimers();
  advertiseTopics();
  advertiseServices();

  // Start the message statistics
  depth_frame_statistics_.Start();
  rgb_frame_statistics_.Start();
  pointcloud_frame_statistics_.Start();

  RCLCPP_INFO_STREAM(
    get_logger(), "Started up nvblox node in frame " <<
      global_frame_ << " and voxel size " <<
      voxel_size_);

  // Set state.
  last_depth_update_time_ = rclcpp::Time(0ul, get_clock()->get_clock_type());
  last_color_update_time_ = rclcpp::Time(0ul, get_clock()->get_clock_type());
  last_lidar_update_time_ = rclcpp::Time(0ul, get_clock()->get_clock_type());
}

void NvbloxNode::getParameters()
{
  RCLCPP_INFO_STREAM(get_logger(), "NvbloxNode::getParameters()");

  const bool is_occupancy =
    declare_parameter<bool>("use_static_occupancy_layer", false);
  if (is_occupancy) {
    static_projective_layer_type_ = ProjectiveLayerType::kOccupancy;
    RCLCPP_INFO_STREAM(
      get_logger(),
      "static_projective_layer_type: occupancy "
      "(Attention: ESDF and Mesh integration is not yet implemented "
      "for occupancy.)");
  } else {
    static_projective_layer_type_ = ProjectiveLayerType::kTsdf;
    RCLCPP_INFO_STREAM(
      get_logger(),
      "static_projective_layer_type: TSDF"
      " (for occupancy set the use_static_occupancy_layer parameter)");
  }

  // Declare & initialize the parameters.
  voxel_size_ = declare_parameter<float>("voxel_size", voxel_size_);
  global_frame_ = declare_parameter<std::string>("global_frame", global_frame_);
  pose_frame_ = declare_parameter<std::string>("pose_frame", pose_frame_);
  is_realsense_data_ =
    declare_parameter<bool>("is_realsense_data", is_realsense_data_);
  compute_mesh_ = declare_parameter<bool>("compute_mesh", compute_mesh_);
  compute_esdf_ = declare_parameter<bool>("compute_esdf", compute_esdf_);
  esdf_2d_ = declare_parameter<bool>("esdf_2d", esdf_2d_);
  esdf_distance_slice_ =
    declare_parameter<bool>("esdf_distance_slice", esdf_distance_slice_);
  use_color_ = declare_parameter<bool>("use_color", use_color_);
  use_depth_ = declare_parameter<bool>("use_depth", use_depth_);
  use_lidar_ = declare_parameter<bool>("use_lidar", use_lidar_);
  esdf_slice_height_ =
    declare_parameter<float>("esdf_slice_height", esdf_slice_height_);
  esdf_2d_min_height_ =
    declare_parameter<float>("esdf_2d_min_height", esdf_2d_min_height_);
  esdf_2d_max_height_ =
    declare_parameter<float>("esdf_2d_max_height", esdf_2d_max_height_);
  esdf_3d_ = declare_parameter<bool>("esdf_3d", esdf_3d_);
  esdf_3d_origin_frame_id_ = declare_parameter<std::string>(
      "esdf_3d_origin_frame_id", esdf_3d_origin_frame_id_);
  esdf_3d_pub_range_x_ =
      declare_parameter<float>("esdf_3d_pub_range_x", esdf_3d_pub_range_x_);
  esdf_3d_pub_range_y_ =
      declare_parameter<float>("esdf_3d_pub_range_y", esdf_3d_pub_range_y_);
  esdf_3d_pub_range_z_ =
      declare_parameter<float>("esdf_3d_pub_range_z", esdf_3d_pub_range_z_);

  lidar_width_ = declare_parameter<int>("lidar_width", lidar_width_);
  lidar_height_ = declare_parameter<int>("lidar_height", lidar_height_);
  lidar_vertical_fov_rad_ = declare_parameter<float>(
    "lidar_vertical_fov_rad",
    lidar_vertical_fov_rad_);
  slice_visualization_attachment_frame_id_ =
    declare_parameter<std::string>(
    "slice_visualization_attachment_frame_id",
    slice_visualization_attachment_frame_id_);
  slice_visualization_side_length_ = declare_parameter<float>(
    "slice_visualization_side_length", slice_visualization_side_length_);

  line_decomp_x_ = declare_parameter<float>("line_decomp_x", line_decomp_x_);
  line_decomp_y_ = declare_parameter<float>("line_decomp_y", line_decomp_y_);
  line_decomp_z_ = declare_parameter<float>("line_decomp_z", line_decomp_z_);

  // Update rates
  max_depth_update_hz_ =
    declare_parameter<float>("max_depth_update_hz", max_depth_update_hz_);
  max_color_update_hz_ =
    declare_parameter<float>("max_color_update_hz", max_color_update_hz_);
  max_lidar_update_hz_ =
    declare_parameter<float>("max_lidar_update_hz", max_lidar_update_hz_);
  mesh_update_rate_hz_ =
    declare_parameter<float>("mesh_update_rate_hz", mesh_update_rate_hz_);
  esdf_update_rate_hz_ =
    declare_parameter<float>("esdf_update_rate_hz", esdf_update_rate_hz_);
  esdf_3d_publish_rate_hz_ = declare_parameter<float>("esdf_3d_publish_rate_hz",
                                                      esdf_3d_publish_rate_hz_);
  occupancy_publication_rate_hz_ = declare_parameter<float>(
    "occupancy_publication_rate_hz", occupancy_publication_rate_hz_);
  max_poll_rate_hz_ =
    declare_parameter<float>("max_poll_rate_hz", max_poll_rate_hz_);

  maximum_sensor_message_queue_length_ =
    declare_parameter<int>(
    "maximum_sensor_message_queue_length",
    maximum_sensor_message_queue_length_);

  // Settings for QoS.
  depth_qos_str_ = declare_parameter<std::string>("depth_qos", depth_qos_str_);
  color_qos_str_ = declare_parameter<std::string>("color_qos", color_qos_str_);

  // Settings for map clearing
  map_clearing_radius_m_ =
    declare_parameter<float>("map_clearing_radius_m", map_clearing_radius_m_);
  map_clearing_frame_id_ = declare_parameter<std::string>(
    "map_clearing_frame_id", map_clearing_frame_id_);
  clear_outside_radius_rate_hz_ = declare_parameter<float>(
    "clear_outside_radius_rate_hz", clear_outside_radius_rate_hz_);

  // Settings for marking the initial sphere as free
  // will only clear any area if radius > 0
  mark_free_sphere_radius_ = declare_parameter<float>(
      "mark_free_sphere_radius_m", mark_free_sphere_radius_);
  mark_free_sphere_center_x_ = declare_parameter<float>(
      "mark_free_sphere_center_x", mark_free_sphere_center_x_);
  mark_free_sphere_center_y_ = declare_parameter<float>(
      "mark_free_sphere_center_y", mark_free_sphere_center_y_);
  mark_free_sphere_center_z_ = declare_parameter<float>(
      "mark_free_sphere_center_z", mark_free_sphere_center_z_);
}

void NvbloxNode::subscribeToTopics()
{
  RCLCPP_INFO_STREAM(get_logger(), "NvbloxNode::subscribeToTopics()");

  constexpr int kQueueSize = 10;

  if (!use_depth_ && !use_lidar_) {
    RCLCPP_WARN(
      get_logger(),
      "Nvblox is running without depth or lidar input, the cost maps and"
      " reconstructions will not update");
  }

  if (use_depth_) {
    // Subscribe to synchronized depth + cam_info topics
    depth_sub_.subscribe(this, "depth/image", parseQosString(depth_qos_str_));
    depth_camera_info_sub_.subscribe(this, "depth/camera_info");

    timesync_depth_.reset(
      new message_filters::Synchronizer<time_policy_t>(
        time_policy_t(kQueueSize), depth_sub_, depth_camera_info_sub_));
    timesync_depth_->registerCallback(
      std::bind(
        &NvbloxNode::depthImageCallback,
        this, std::placeholders::_1,
        std::placeholders::_2));
  }
  if (use_color_) {
    // Subscribe to synchronized color + cam_info topics
    color_sub_.subscribe(this, "color/image", parseQosString(color_qos_str_));
    color_camera_info_sub_.subscribe(this, "color/camera_info");

    timesync_color_.reset(
      new message_filters::Synchronizer<time_policy_t>(
        time_policy_t(kQueueSize), color_sub_, color_camera_info_sub_));
    timesync_color_->registerCallback(
      std::bind(
        &NvbloxNode::colorImageCallback,
        this, std::placeholders::_1,
        std::placeholders::_2));
  }

  if (use_lidar_) {
    // Subscribe to pointclouds.
    pointcloud_sub_ = create_subscription<sensor_msgs::msg::PointCloud2>(
      "pointcloud", kQueueSize,
      std::bind(
        &NvbloxNode::pointcloudCallback, this,
        std::placeholders::_1));
  }

  // Subscribe to transforms.
  transform_sub_ = create_subscription<geometry_msgs::msg::TransformStamped>(
    "transform", kQueueSize,
    std::bind(
      &Transformer::transformCallback, &transformer_,
      std::placeholders::_1));
  pose_sub_ = create_subscription<geometry_msgs::msg::PoseStamped>(
    "pose", 10,
    std::bind(
      &Transformer::poseCallback, &transformer_,
      std::placeholders::_1));
}

void NvbloxNode::advertiseTopics()
{
  RCLCPP_INFO_STREAM(get_logger(), "NvbloxNode::advertiseTopics()");

  mesh_publisher_ = create_publisher<nvblox_msgs::msg::Mesh>("~/mesh", 1);
  esdf_pointcloud_publisher_ =
    create_publisher<sensor_msgs::msg::PointCloud2>("~/esdf_pointcloud", 1);
  esdfAABB_pointcloud_publisher_ =
      create_publisher<sensor_msgs::msg::PointCloud2>("~/esdfAABB_pointcloud",
                                                      1);
  map_slice_publisher_ =
    create_publisher<nvblox_msgs::msg::DistanceMapSlice>("~/map_slice", 1);
  mesh_marker_publisher_ =
    create_publisher<visualization_msgs::msg::MarkerArray>(
    "~/mesh_marker",
    1);
  slice_bounds_publisher_ = create_publisher<visualization_msgs::msg::Marker>(
    "~/map_slice_bounds", 1);
  occupancy_publisher_ =
    create_publisher<sensor_msgs::msg::PointCloud2>("~/occupancy", 1);
  sfc_publisher_ =
      create_publisher<decomp_ros_msgs::msg::PolyhedronStamped>("~/sfc", 1);

  timing_publisher_process_depth_ = create_publisher<builtin_interfaces::msg::Duration>("/diagnostics/timing/process_depth", 1);
  timing_publisher_process_esdf_ = create_publisher<builtin_interfaces::msg::Duration>("/diagnostics/timing/process_esdf", 1);
  timing_publisher_process_sfc_ = create_publisher<builtin_interfaces::msg::Duration>("/diagnostics/timing/process_sfc", 1);

}

void NvbloxNode::advertiseServices()
{
  RCLCPP_INFO_STREAM(get_logger(), "NvbloxNode::advertiseServices()");

  save_ply_service_ = create_service<nvblox_msgs::srv::FilePath>(
    "~/save_ply",
    std::bind(
      &NvbloxNode::savePly, this, std::placeholders::_1,
      std::placeholders::_2),
    rmw_qos_profile_services_default, group_processing_);
  save_map_service_ = create_service<nvblox_msgs::srv::FilePath>(
    "~/save_map",
    std::bind(
      &NvbloxNode::saveMap, this, std::placeholders::_1,
      std::placeholders::_2),
    rmw_qos_profile_services_default, group_processing_);
  load_map_service_ = create_service<nvblox_msgs::srv::FilePath>(
    "~/load_map",
    std::bind(
      &NvbloxNode::loadMap, this, std::placeholders::_1,
      std::placeholders::_2),
    rmw_qos_profile_services_default, group_processing_);
}

void NvbloxNode::publishTimerProcessDepth(uint64_t ns) 
{
  builtin_interfaces::msg::Duration msg;
  msg.sec = 0;
  msg.nanosec = static_cast<uint32_t>(ns);
  timing_publisher_process_depth_->publish(msg);
}
void NvbloxNode::publishTimerProcessEsdf(uint64_t ns) 
{
  builtin_interfaces::msg::Duration msg;
  msg.sec = 0;
  msg.nanosec = static_cast<uint32_t>(ns);
  timing_publisher_process_esdf_->publish(msg);
}
void NvbloxNode::publishTimerProcessSfc(uint64_t ns) 
{
  builtin_interfaces::msg::Duration msg;
  msg.sec = 0;
  msg.nanosec = static_cast<uint32_t>(ns);
  timing_publisher_process_sfc_->publish(msg);
}

void NvbloxNode::setupTimers()
{
  RCLCPP_INFO_STREAM(get_logger(), "NvbloxNode::setupTimers()");
  if (use_depth_) {
    depth_processing_timer_ = create_wall_timer(
      std::chrono::duration<double>(1.0 / max_poll_rate_hz_),
      std::bind(&NvbloxNode::processDepthQueue, this), group_processing_);
  }
  if (use_color_) {
    color_processing_timer_ = create_wall_timer(
      std::chrono::duration<double>(1.0 / max_poll_rate_hz_),
      std::bind(&NvbloxNode::processColorQueue, this), group_processing_);
  }
  if (use_lidar_) {
    pointcloud_processing_timer_ = create_wall_timer(
      std::chrono::duration<double>(1.0 / max_poll_rate_hz_),
      std::bind(&NvbloxNode::processPointcloudQueue, this),
      group_processing_);
  }
  esdf_processing_timer_ = create_wall_timer(
    std::chrono::duration<double>(1.0 / esdf_update_rate_hz_),
    std::bind(&NvbloxNode::processEsdf, this), group_processing_);
  if (compute_esdf_ && esdf_3d_) {
    esdf_3d_publish_timer_ = create_wall_timer(
        std::chrono::duration<double>(1.0 / esdf_3d_publish_rate_hz_),
        std::bind(&NvbloxNode::publishEsdf3d, this), group_processing_);
  }
  mesh_processing_timer_ = create_wall_timer(
    std::chrono::duration<double>(1.0 / mesh_update_rate_hz_),
    std::bind(&NvbloxNode::processMesh, this), group_processing_);

  if (static_projective_layer_type_ == ProjectiveLayerType::kOccupancy) {
    occupancy_publishing_timer_ = create_wall_timer(
      std::chrono::duration<double>(1.0 / occupancy_publication_rate_hz_),
      std::bind(&NvbloxNode::publishOccupancyPointcloud, this),
      group_processing_);
  }

  if (map_clearing_radius_m_ > 0.0f) {
    clear_outside_radius_timer_ = create_wall_timer(
      std::chrono::duration<double>(1.0 / clear_outside_radius_rate_hz_),
      std::bind(&NvbloxNode::clearMapOutsideOfRadiusOfLastKnownPose, this),
      group_processing_);
  }
}

void NvbloxNode::depthImageCallback(
  const sensor_msgs::msg::Image::ConstSharedPtr & depth_img_ptr,
  const sensor_msgs::msg::CameraInfo::ConstSharedPtr & camera_info_msg)
{
  printMessageArrivalStatistics(
    *depth_img_ptr, "Depth Statistics",
    &depth_frame_statistics_);
  pushMessageOntoQueue(
    {depth_img_ptr, camera_info_msg}, &depth_image_queue_,
    &depth_queue_mutex_);
}

void NvbloxNode::colorImageCallback(
  const sensor_msgs::msg::Image::ConstSharedPtr & color_image_ptr,
  const sensor_msgs::msg::CameraInfo::ConstSharedPtr & camera_info_msg)
{
  printMessageArrivalStatistics(
    *color_image_ptr, "Color Statistics",
    &rgb_frame_statistics_);
  pushMessageOntoQueue(
    {color_image_ptr, camera_info_msg}, &color_image_queue_,
    &color_queue_mutex_);
}

void NvbloxNode::pointcloudCallback(
  const sensor_msgs::msg::PointCloud2::ConstSharedPtr pointcloud)
{
  printMessageArrivalStatistics(
    *pointcloud, "Pointcloud Statistics",
    &pointcloud_frame_statistics_);
  pushMessageOntoQueue(
    pointcloud, &pointcloud_queue_,
    &pointcloud_queue_mutex_);
}

void NvbloxNode::processDepthQueue()
{
  using ImageInfoMsgPair =
    std::pair<sensor_msgs::msg::Image::ConstSharedPtr,
      sensor_msgs::msg::CameraInfo::ConstSharedPtr>;
  auto message_ready = [this](const ImageInfoMsgPair & msg) {
      return this->canTransform(msg.first->header);
    };

  processMessageQueue<ImageInfoMsgPair>(
    &depth_image_queue_,    // NOLINT
    &depth_queue_mutex_,    // NOLINT
    message_ready,          // NOLINT
    std::bind(&NvbloxNode::processDepthImage, this, std::placeholders::_1));

  limitQueueSizeByDeletingOldestMessages(
    maximum_sensor_message_queue_length_,
    "depth", &depth_image_queue_,
    &depth_queue_mutex_);
}

void NvbloxNode::processColorQueue()
{
  using ImageInfoMsgPair =
    std::pair<sensor_msgs::msg::Image::ConstSharedPtr,
      sensor_msgs::msg::CameraInfo::ConstSharedPtr>;
  auto message_ready = [this](const ImageInfoMsgPair & msg) {
      return this->canTransform(msg.first->header);
    };

  processMessageQueue<ImageInfoMsgPair>(
    &color_image_queue_,    // NOLINT
    &color_queue_mutex_,    // NOLINT
    message_ready,          // NOLINT
    std::bind(&NvbloxNode::processColorImage, this, std::placeholders::_1));

  limitQueueSizeByDeletingOldestMessages(
    maximum_sensor_message_queue_length_,
    "color", &color_image_queue_,
    &color_queue_mutex_);
}

void NvbloxNode::processPointcloudQueue()
{
  using PointcloudMsg = sensor_msgs::msg::PointCloud2::ConstSharedPtr;
  auto message_ready = [this](const PointcloudMsg & msg) {
      return this->canTransform(msg->header);
    };
  processMessageQueue<PointcloudMsg>(
    &pointcloud_queue_,          // NOLINT
    &pointcloud_queue_mutex_,    // NOLINT
    message_ready,               // NOLINT
    std::bind(
      &NvbloxNode::processLidarPointcloud, this,
      std::placeholders::_1));

  limitQueueSizeByDeletingOldestMessages(
    maximum_sensor_message_queue_length_,
    "pointcloud", &pointcloud_queue_,
    &pointcloud_queue_mutex_);
}

void NvbloxNode::processEsdf()
{
  if (!compute_esdf_) {
    return;
  }
  const rclcpp::Time timestamp = get_clock()->now();
  timing::Timer ros_total_timer("ros/total");
  timing::Timer ros_esdf_timer("ros/esdf");
  timing::SimpleTimer timer_esdf_integration;


  timing::Timer esdf_integration_timer("ros/esdf/integrate");
  std::vector<Index3D> updated_blocks;
  // always update all the blocks
  // if (esdf_2d_) {
  //   updated_blocks = mapper_->updateEsdfSlice(
  //     esdf_2d_min_height_, esdf_2d_max_height_, esdf_slice_height_);
  // } else {
    updated_blocks = mapper_->updateEsdf();
  // }
  esdf_integration_timer.Stop();
  publishTimerProcessEsdf(timer_esdf_integration.elapsed_ns());

  if (updated_blocks.empty()) {
    return;
  }

  timing::Timer esdf_output_timer("ros/esdf/output");

  // If anyone wants a slice
  if (esdf_distance_slice_ &&
    (esdf_pointcloud_publisher_->get_subscription_count() > 0 ||
    map_slice_publisher_->get_subscription_count() > 0))
  {
    // Get the slice as an image
    timing::Timer esdf_slice_compute_timer("ros/esdf/output/compute");
    AxisAlignedBoundingBox aabb;
    Image<float> map_slice_image;
    esdf_slice_converter_.distanceMapSliceImageFromLayer(
      mapper_->esdf_layer(), esdf_slice_height_, &map_slice_image, &aabb);
    esdf_slice_compute_timer.Stop();

    // Slice pointcloud for RVIZ
    if (esdf_pointcloud_publisher_->get_subscription_count() > 0) {
      timing::Timer esdf_output_pointcloud_timer("ros/esdf/output/pointcloud");
      sensor_msgs::msg::PointCloud2 pointcloud_msg;
      esdf_slice_converter_.sliceImageToPointcloud(
        map_slice_image, aabb, esdf_slice_height_,
        mapper_->esdf_layer().voxel_size(), &pointcloud_msg);
      pointcloud_msg.header.frame_id = global_frame_;
      pointcloud_msg.header.stamp = get_clock()->now();
      esdf_pointcloud_publisher_->publish(pointcloud_msg);
    }

    // Also publish the map slice (costmap for nav2).
    if (map_slice_publisher_->get_subscription_count() > 0) {
      timing::Timer esdf_output_human_slice_timer("ros/esdf/output/slice");
      nvblox_msgs::msg::DistanceMapSlice map_slice_msg;
      esdf_slice_converter_.distanceMapSliceImageToMsg(
        map_slice_image, aabb, esdf_slice_height_,
        mapper_->voxel_size_m(), &map_slice_msg);
      map_slice_msg.header.frame_id = global_frame_;
      map_slice_msg.header.stamp = get_clock()->now();
      map_slice_publisher_->publish(map_slice_msg);
    }
  }

  // Also publish the slice bounds (showing esdf max/min 2d height)
  if (slice_bounds_publisher_->get_subscription_count() > 0) {
    // The frame to which the slice limits visualization is attached.
    // We get the transform from the plane-body (PB) frame, to the scene (S).
    Transform T_S_PB;
    if (transformer_.lookupTransformToGlobalFrame(
        slice_visualization_attachment_frame_id_, rclcpp::Time(0),
        &T_S_PB))
    {
      // Get and publish the planes representing the slice bounds in z.
      const visualization_msgs::msg::Marker marker = sliceLimitsToMarker(
        T_S_PB, slice_visualization_side_length_, timestamp, global_frame_,
        esdf_2d_min_height_, esdf_2d_max_height_);
      slice_bounds_publisher_->publish(marker);
    } else {
      constexpr float kTimeBetweenDebugMessages = 1.0;
      RCLCPP_INFO_STREAM_THROTTLE(
        get_logger(), *get_clock(), kTimeBetweenDebugMessages,
        "Tried to publish slice bounds but couldn't look up frame: " <<
          slice_visualization_attachment_frame_id_);
    }
  }
}

void NvbloxNode::publishEsdf3d() {
  if (!compute_esdf_ || !esdf_3d_) {
    return;
  }
  const rclcpp::Time timestamp = get_clock()->now();
  timing::Timer ros_total_timer("ros/total");
  timing::Timer ros_esdf_timer("ros/esdf");
  timing::Timer esdf_output_timer("ros/esdf/output");
  
  // If anyone wants the AABB esdf, publish it here
  if ((esdfAABB_pointcloud_publisher_->get_subscription_count() > 0) ||
      (sfc_publisher_->get_subscription_count() > 0)) {
    timing::Timer esdf_3d_output_timer("ros/esdf/output/3d_pointcloud");
    // first look up the transform
    Transform T_L_EO;  // EO = esdf publisher origin frame id
    if (transformer_.lookupTransformToGlobalFrame(esdf_3d_origin_frame_id_,
                                                  rclcpp::Time(0), &T_L_EO)) {
      // got the transform successfully
      Vector3f esdf_3d_pub_origin = T_L_EO.translation();
      Vector3f esdf_3d_pub_range(esdf_3d_pub_range_x_, esdf_3d_pub_range_y_,
                                 esdf_3d_pub_range_z_);
      // create AABB
      AxisAlignedBoundingBox aabb_full(esdf_3d_pub_origin - esdf_3d_pub_range,
                                  esdf_3d_pub_origin + esdf_3d_pub_range);

      // chop off the ground
      auto aabb_min = aabb_full.min();
      aabb_min(2) = 0.0f;
      AxisAlignedBoundingBox aabb ( aabb_min, aabb_full.max());

      using PCLPoint = pcl::PointXYZI;
      using PCLPointCloud = pcl::PointCloud<PCLPoint>;
      PCLPointCloud pc;

      // populate the sensor message
      sensor_msgs::msg::PointCloud2 pointcloud_msg;
      layer_converter_.pointcloudMsgFromLayerInAABB(mapper_->esdf_layer(), aabb,
                                                    &pointcloud_msg);
      pointcloud_msg.header.frame_id = global_frame_;
      pointcloud_msg.header.stamp = get_clock()->now();

      if (esdfAABB_pointcloud_publisher_->get_subscription_count() > 0) {
        // only actually publish if someone wants the message
        esdfAABB_pointcloud_publisher_->publish(pointcloud_msg);
      }

      if (sfc_publisher_->get_subscription_count() > 0) {
        // only do the sfc decomposition if someone wants the message

        timing::Timer ros_sfc_timer("ros/sfc");
<<<<<<< HEAD
        timing::Timer sfc_output_timer("ros/sfc/output");
        timing::SimpleTimer timer_process_sfc;
=======
        {
          timing::Timer sfc_pcl_conversion_timer("ros/sfc/pclconv");

>>>>>>> 0b88bdf1
          // now compute the sfc decomposition
          pcl::fromROSMsg(pointcloud_msg, pc);
          RCLCPP_DEBUG(get_logger(), "pcl has %zu points", pc.size());

        // convert to decompros type
        vec_Vec3f obs;
	{ 
		timing::Timer sfc_obs_create_timer("ros/sfc/obs_copy");
        for (PCLPointCloud::const_iterator it = pc.begin(); it != pc.end();
             ++it) {
          obs.push_back(Vec3f(it->x, it->y, it->z));
        }
	}

        // setup the decomposition
	auto sfc_origin = 0.5*(aabb.min() + aabb.max());
	auto sfc_range  = 0.5*(aabb.max() - aabb.min());
        auto sfc_plus_x =
            T_L_EO * Vector3f(line_decomp_x_, line_decomp_y_, line_decomp_z_);

	sfc_plus_x(2) = sfc_origin(2); // correct for the z offset caused by chopping off the ground

	// RCLCPP_INFO(get_logger(), "sfc_origin (%f, %f,%f), plus_x (%f, %f, %f)",  sfc_origin(0), sfc_origin(1), sfc_origin(2), sfc_plus_x(0), sfc_plus_x(1), sfc_plus_x(2));

        // SeedDecomp3D decomp(sfc_origin.cast<double>());
        LineSegment3D decomp(sfc_origin.cast<double>(),
                             sfc_plus_x.cast<double>());
        decomp.set_obs(obs);
        decomp.set_local_bbox(sfc_range.cast<double>());
        decomp.dilate(0.005f);
	
        Polyhedron3D poly;
	{
	  timing::Timer sfc_get_poly_timer("ros/sfc/construct_poly");
	  poly = decomp.get_polyhedron();
	}

<<<<<<< HEAD
        auto poly = decomp.get_polyhedron();
        poly.shrink(voxel_size_);
        
=======
	{
		timing::Timer sfc_publish_poly_timer("ros/sfc/publish_poly");

>>>>>>> 0b88bdf1
        // publish the polyhedron
        decomp_ros_msgs::msg::PolyhedronStamped poly_msg;
        poly_msg.header = pointcloud_msg.header;

        for (const auto& hp : poly.hyperplanes()) {
          geometry_msgs::msg::Point point;
          geometry_msgs::msg::Vector3 normal;
          point.x = hp.p_(0);
          point.y = hp.p_(1);
          point.z = hp.p_(2);
          normal.x = hp.n_(0);
          normal.y = hp.n_(1);
          normal.z = hp.n_(2);

          poly_msg.poly.ps.push_back(point);
          poly_msg.poly.ns.push_back(normal);
        }

        sfc_publisher_->publish(poly_msg);
<<<<<<< HEAD
        publishTimerProcessSfc(timer_process_sfc.elapsed_ns());
=======
	}
>>>>>>> 0b88bdf1
      }

    } else {
      constexpr float kTimeBetweenDebugMessages = 1.0;
      RCLCPP_INFO_STREAM_THROTTLE(
          get_logger(), *get_clock(), kTimeBetweenDebugMessages,
          "Tried to publish 3d esdf but couldn't look up frame: "
              << esdf_3d_origin_frame_id_);
    }
  }
}

void NvbloxNode::processMesh()
{
  if (!compute_mesh_) {
    return;
  }
  const rclcpp::Time timestamp = get_clock()->now();
  timing::Timer ros_total_timer("ros/total");
  timing::Timer ros_mesh_timer("ros/mesh");

  timing::Timer mesh_integration_timer("ros/mesh/integrate_and_color");
  const std::vector<Index3D> mesh_updated_list = mapper_->updateMesh();
  mesh_integration_timer.Stop();

  // In the case that some mesh blocks have been re-added after deletion, remove
  // them from the deleted list.
  for (const Index3D & idx : mesh_updated_list) {
    mesh_blocks_deleted_.erase(idx);
  }
  // Make a list to be published to rviz of blocks to be removed from the viz
  const std::vector<Index3D> mesh_blocks_to_delete(mesh_blocks_deleted_.begin(),
    mesh_blocks_deleted_.end());
  mesh_blocks_deleted_.clear();

  bool should_publish = !mesh_updated_list.empty();

  // Publish the mesh updates.
  timing::Timer mesh_output_timer("ros/mesh/output");
  size_t new_subscriber_count = mesh_publisher_->get_subscription_count();
  if (new_subscriber_count > 0) {
    nvblox_msgs::msg::Mesh mesh_msg;
    // In case we have new subscribers, publish the ENTIRE map once.
    if (new_subscriber_count > mesh_subscriber_count_) {
      RCLCPP_INFO(get_logger(), "Got a new subscriber, sending entire map.");
      conversions::meshMessageFromMeshLayer(mapper_->mesh_layer(), &mesh_msg);
      mesh_msg.clear = true;
      should_publish = true;
    } else {
      conversions::meshMessageFromMeshBlocks(
        mapper_->mesh_layer(),
        mesh_updated_list, &mesh_msg,
        mesh_blocks_to_delete);
    }
    mesh_msg.header.frame_id = global_frame_;
    mesh_msg.header.stamp = timestamp;
    if (should_publish) {
      mesh_publisher_->publish(mesh_msg);
    }
  }
  mesh_subscriber_count_ = new_subscriber_count;

  // optionally publish the markers.
  if (mesh_marker_publisher_->get_subscription_count() > 0) {
    visualization_msgs::msg::MarkerArray marker_msg;
    conversions::markerMessageFromMeshLayer(
      mapper_->mesh_layer(), global_frame_,
      &marker_msg);
    mesh_marker_publisher_->publish(marker_msg);
  }

  mesh_output_timer.Stop();
}

bool NvbloxNode::canTransform(const std_msgs::msg::Header & header)
{
  Transform T_L_C;
  return transformer_.lookupTransformToGlobalFrame(
    header.frame_id,
    header.stamp, &T_L_C);
}

bool NvbloxNode::isUpdateTooFrequent(
  const rclcpp::Time & current_stamp,
  const rclcpp::Time & last_update_stamp,
  float max_update_rate_hz)
{
  if (max_update_rate_hz > 0.0f &&
    (current_stamp - last_update_stamp).seconds() <
    1.0f / max_update_rate_hz)
  {
    return true;
  }
  return false;
}

bool NvbloxNode::processDepthImage(
  const std::pair<sensor_msgs::msg::Image::ConstSharedPtr,
  sensor_msgs::msg::CameraInfo::ConstSharedPtr> &
  depth_camera_pair)
{
  timing::Timer ros_depth_timer("ros/depth");
  timing::Timer transform_timer("ros/depth/transform");
  timing::SimpleTimer timer_process_depth_image;

  // Message parts
  const sensor_msgs::msg::Image::ConstSharedPtr & depth_img_ptr =
    depth_camera_pair.first;
  const sensor_msgs::msg::CameraInfo::ConstSharedPtr & camera_info_msg =
    depth_camera_pair.second;

  // Check that we're not updating more quickly than we should.
  if (isUpdateTooFrequent(
      depth_img_ptr->header.stamp, last_depth_update_time_,
      max_depth_update_hz_))
  {
    return true;
  }
  last_depth_update_time_ = depth_img_ptr->header.stamp;

  // Get the TF for this image.
  Transform T_L_C;
  std::string target_frame = depth_img_ptr->header.frame_id;

  if (!transformer_.lookupTransformToGlobalFrame(
      target_frame, depth_img_ptr->header.stamp, &T_L_C))
  {
    return false;
  }
  transform_timer.Stop();

  timing::Timer conversions_timer("ros/depth/conversions");
  // Convert camera info message to camera object.
  Camera camera = conversions::cameraFromMessage(*camera_info_msg);

  // Convert the depth image.
  if (!conversions::depthImageFromImageMessage(depth_img_ptr, &depth_image_)) {
    RCLCPP_ERROR(get_logger(), "Failed to transform depth image.");
    return false;
  }
  conversions_timer.Stop();

  // Integrate
  timing::Timer integration_timer("ros/depth/integrate");
  mapper_->integrateDepth(depth_image_, T_L_C, camera);
  integration_timer.Stop();
  publishTimerProcessDepth(timer_process_depth_image.elapsed_ns());
  return true;
}

bool NvbloxNode::processColorImage(
  const std::pair<sensor_msgs::msg::Image::ConstSharedPtr,
  sensor_msgs::msg::CameraInfo::ConstSharedPtr> &
  color_camera_pair)
{
  timing::Timer ros_color_timer("ros/color");
  timing::Timer transform_timer("ros/color/transform");

  const sensor_msgs::msg::Image::ConstSharedPtr & color_img_ptr =
    color_camera_pair.first;
  const sensor_msgs::msg::CameraInfo::ConstSharedPtr & camera_info_msg =
    color_camera_pair.second;

  // Check that we're not updating more quickly than we should.
  if (isUpdateTooFrequent(
      color_img_ptr->header.stamp, last_color_update_time_,
      max_color_update_hz_))
  {
    return true;
  }
  last_color_update_time_ = color_img_ptr->header.stamp;

  // Get the TF for this image.
  const std::string target_frame = color_img_ptr->header.frame_id;
  Transform T_L_C;

  if (!transformer_.lookupTransformToGlobalFrame(
      target_frame, color_img_ptr->header.stamp, &T_L_C))
  {
    return false;
  }

  transform_timer.Stop();

  timing::Timer color_convert_timer("ros/color/conversion");

  // Convert camera info message to camera object.
  Camera camera = conversions::cameraFromMessage(*camera_info_msg);

  // Convert the color image.
  if (!conversions::colorImageFromImageMessage(color_img_ptr, &color_image_)) {
    RCLCPP_ERROR(get_logger(), "Failed to transform color image.");
    return false;
  }
  color_convert_timer.Stop();

  // Integrate.
  timing::Timer color_integrate_timer("ros/color/integrate");
  mapper_->integrateColor(color_image_, T_L_C, camera);
  color_integrate_timer.Stop();
  return true;
}

bool NvbloxNode::processLidarPointcloud(
  const sensor_msgs::msg::PointCloud2::ConstSharedPtr & pointcloud_ptr)
{
  timing::Timer ros_lidar_timer("ros/lidar");
  timing::Timer transform_timer("ros/lidar/transform");

  // Check that we're not updating more quickly than we should.
  if (isUpdateTooFrequent(
      pointcloud_ptr->header.stamp, last_lidar_update_time_,
      max_lidar_update_hz_))
  {
    return true;
  }
  last_lidar_update_time_ = pointcloud_ptr->header.stamp;

  // Get the TF for this image.
  const std::string target_frame = pointcloud_ptr->header.frame_id;
  Transform T_L_C;

  if (!transformer_.lookupTransformToGlobalFrame(
      target_frame, pointcloud_ptr->header.stamp, &T_L_C))
  {
    return false;
  }

  transform_timer.Stop();

  // LiDAR intrinsics model
  Lidar lidar(lidar_width_, lidar_height_, lidar_vertical_fov_rad_);

  // We check that the pointcloud is consistent with this LiDAR model
  // NOTE(alexmillane): If the check fails we return true which indicates that
  // this pointcloud can be removed from the queue even though it wasn't
  // integrated (because the intrisics model is messed up).
  // NOTE(alexmillane): Note that internally we cache checks, so each LiDAR
  // intrisics model is only tested against a single pointcloud. This is because
  // the check is expensive to perform.
  if (!pointcloud_converter_.checkLidarPointcloud(pointcloud_ptr, lidar)) {
    RCLCPP_ERROR_ONCE(
      get_logger(),
      "LiDAR intrinsics are inconsistent with the received "
      "pointcloud. Failing integration.");
    return true;
  }

  timing::Timer lidar_conversion_timer("ros/lidar/conversion");
  pointcloud_converter_.depthImageFromPointcloudGPU(
    pointcloud_ptr, lidar,
    &pointcloud_image_);
  lidar_conversion_timer.Stop();

  timing::Timer lidar_integration_timer("ros/lidar/integration");

  mapper_->integrateLidarDepth(pointcloud_image_, T_L_C, lidar);
  lidar_integration_timer.Stop();

  return true;
}

void NvbloxNode::publishOccupancyPointcloud()
{
  timing::Timer ros_total_timer("ros/total");
  timing::Timer esdf_output_timer("ros/occupancy/output");

  if (occupancy_publisher_->get_subscription_count() > 0) {
    sensor_msgs::msg::PointCloud2 pointcloud_msg;
    layer_converter_.pointcloudMsgFromLayer(mapper_->occupancy_layer(), &pointcloud_msg);
    pointcloud_msg.header.frame_id = global_frame_;
    pointcloud_msg.header.stamp = get_clock()->now();
    occupancy_publisher_->publish(pointcloud_msg);
  }
}

void NvbloxNode::clearMapOutsideOfRadiusOfLastKnownPose()
{
  if (map_clearing_radius_m_ > 0.0f) {
    timing::Timer("ros/clear_outside_radius");
    Transform T_L_MC;  // MC = map clearing frame
    if (transformer_.lookupTransformToGlobalFrame(
        map_clearing_frame_id_,
        rclcpp::Time(0), &T_L_MC))
    {
      const std::vector<Index3D> blocks_cleared = mapper_->clearOutsideRadius(
        T_L_MC.translation(), map_clearing_radius_m_);
      // We keep track of the deleted blocks for publishing later.
      mesh_blocks_deleted_.insert(blocks_cleared.begin(), blocks_cleared.end());
    } else {
      constexpr float kTimeBetweenDebugMessages = 1.0;
      RCLCPP_INFO_STREAM_THROTTLE(
        get_logger(), *get_clock(), kTimeBetweenDebugMessages,
        "Tried to clear map outside of radius but couldn't look up frame: " <<
          map_clearing_frame_id_);
    }
  }
}

// Helper function for ends with. :)
bool ends_with(const std::string & value, const std::string & ending)
{
  if (ending.size() > value.size()) {
    return false;
  }
  return std::equal(
    ending.crbegin(), ending.crend(), value.crbegin(),
    [](const unsigned char a, const unsigned char b) {
      return std::tolower(a) == std::tolower(b);
    });
}

void NvbloxNode::savePly(
  const std::shared_ptr<nvblox_msgs::srv::FilePath::Request> request,
  std::shared_ptr<nvblox_msgs::srv::FilePath::Response> response)
{
  // If we get a full path, then write to that path.
  bool success = false;
  if (ends_with(request->file_path, ".ply")) {
    success =
      io::outputMeshLayerToPly(mapper_->mesh_layer(), request->file_path);
  } else {
    // If we get a partial path then output a bunch of stuff to a folder.
    io::outputVoxelLayerToPly(
      mapper_->tsdf_layer(),
      request->file_path + "/ros2_tsdf.ply");
    io::outputVoxelLayerToPly(
      mapper_->esdf_layer(),
      request->file_path + "/ros2_esdf.ply");
    success = io::outputMeshLayerToPly(
      mapper_->mesh_layer(),
      request->file_path + "/ros2_mesh.ply");
  }
  if (success) {
    RCLCPP_INFO_STREAM(
      get_logger(),
      "Output PLY file(s) to " << request->file_path);
    response->success = true;
  } else {
    RCLCPP_WARN_STREAM(
      get_logger(),
      "Failed to write PLY file(s) to " << request->file_path);
    response->success = false;
  }
}

void NvbloxNode::saveMap(
  const std::shared_ptr<nvblox_msgs::srv::FilePath::Request> request,
  std::shared_ptr<nvblox_msgs::srv::FilePath::Response> response)
{
  std::unique_lock<std::mutex> lock1(depth_queue_mutex_);
  std::unique_lock<std::mutex> lock2(color_queue_mutex_);

  std::string filename = request->file_path;
  if (!ends_with(request->file_path, ".nvblx")) {
    filename += ".nvblx";
  }

  response->success = mapper_->saveMap(filename);
  if (response->success) {
    RCLCPP_INFO_STREAM(get_logger(), "Output map to file to " << filename);
  } else {
    RCLCPP_WARN_STREAM(get_logger(), "Failed to write file to " << filename);
  }
}

void NvbloxNode::loadMap(
  const std::shared_ptr<nvblox_msgs::srv::FilePath::Request> request,
  std::shared_ptr<nvblox_msgs::srv::FilePath::Response> response)
{
  std::unique_lock<std::mutex> lock1(depth_queue_mutex_);
  std::unique_lock<std::mutex> lock2(color_queue_mutex_);

  std::string filename = request->file_path;
  if (!ends_with(request->file_path, ".nvblx")) {
    filename += ".nvblx";
  }

  response->success = mapper_->loadMap(filename);
  if (response->success) {
    RCLCPP_INFO_STREAM(get_logger(), "Loaded map to file from " << filename);
  } else {
    RCLCPP_WARN_STREAM(
      get_logger(),
      "Failed to load map file from " << filename);
  }
}

}  // namespace nvblox

// Register the node as a component
#include "rclcpp_components/register_node_macro.hpp"
RCLCPP_COMPONENTS_REGISTER_NODE(nvblox::NvbloxNode)<|MERGE_RESOLUTION|>--- conflicted
+++ resolved
@@ -633,37 +633,33 @@
         // only do the sfc decomposition if someone wants the message
 
         timing::Timer ros_sfc_timer("ros/sfc");
-<<<<<<< HEAD
         timing::Timer sfc_output_timer("ros/sfc/output");
         timing::SimpleTimer timer_process_sfc;
-=======
         {
           timing::Timer sfc_pcl_conversion_timer("ros/sfc/pclconv");
-
->>>>>>> 0b88bdf1
           // now compute the sfc decomposition
           pcl::fromROSMsg(pointcloud_msg, pc);
           RCLCPP_DEBUG(get_logger(), "pcl has %zu points", pc.size());
+        }
 
         // convert to decompros type
         vec_Vec3f obs;
-	{ 
-		timing::Timer sfc_obs_create_timer("ros/sfc/obs_copy");
-        for (PCLPointCloud::const_iterator it = pc.begin(); it != pc.end();
-             ++it) {
-          obs.push_back(Vec3f(it->x, it->y, it->z));
+        {
+          timing::Timer sfc_obs_create_timer("ros/sfc/obs_copy");
+          for (PCLPointCloud::const_iterator it = pc.begin(); it != pc.end();
+               ++it) {
+            obs.push_back(Vec3f(it->x, it->y, it->z));
+          }
         }
-	}
 
         // setup the decomposition
-	auto sfc_origin = 0.5*(aabb.min() + aabb.max());
-	auto sfc_range  = 0.5*(aabb.max() - aabb.min());
+        auto sfc_origin = 0.5 * (aabb.min() + aabb.max());
+        auto sfc_range = 0.5 * (aabb.max() - aabb.min());
         auto sfc_plus_x =
             T_L_EO * Vector3f(line_decomp_x_, line_decomp_y_, line_decomp_z_);
 
-	sfc_plus_x(2) = sfc_origin(2); // correct for the z offset caused by chopping off the ground
-
-	// RCLCPP_INFO(get_logger(), "sfc_origin (%f, %f,%f), plus_x (%f, %f, %f)",  sfc_origin(0), sfc_origin(1), sfc_origin(2), sfc_plus_x(0), sfc_plus_x(1), sfc_plus_x(2));
+        sfc_plus_x(2) = sfc_origin(
+            2);  // correct for the z offset caused by chopping off the ground
 
         // SeedDecomp3D decomp(sfc_origin.cast<double>());
         LineSegment3D decomp(sfc_origin.cast<double>(),
@@ -671,48 +667,39 @@
         decomp.set_obs(obs);
         decomp.set_local_bbox(sfc_range.cast<double>());
         decomp.dilate(0.005f);
-	
+
         Polyhedron3D poly;
-	{
-	  timing::Timer sfc_get_poly_timer("ros/sfc/construct_poly");
-	  poly = decomp.get_polyhedron();
-	}
-
-<<<<<<< HEAD
-        auto poly = decomp.get_polyhedron();
-        poly.shrink(voxel_size_);
-        
-=======
-	{
-		timing::Timer sfc_publish_poly_timer("ros/sfc/publish_poly");
-
->>>>>>> 0b88bdf1
-        // publish the polyhedron
-        decomp_ros_msgs::msg::PolyhedronStamped poly_msg;
-        poly_msg.header = pointcloud_msg.header;
-
-        for (const auto& hp : poly.hyperplanes()) {
-          geometry_msgs::msg::Point point;
-          geometry_msgs::msg::Vector3 normal;
-          point.x = hp.p_(0);
-          point.y = hp.p_(1);
-          point.z = hp.p_(2);
-          normal.x = hp.n_(0);
-          normal.y = hp.n_(1);
-          normal.z = hp.n_(2);
-
-          poly_msg.poly.ps.push_back(point);
-          poly_msg.poly.ns.push_back(normal);
+        {
+          timing::Timer sfc_get_poly_timer("ros/sfc/construct_poly");
+          poly = decomp.get_polyhedron();
+          poly.shrink(voxel_size_);
         }
 
-        sfc_publisher_->publish(poly_msg);
-<<<<<<< HEAD
-        publishTimerProcessSfc(timer_process_sfc.elapsed_ns());
-=======
-	}
->>>>>>> 0b88bdf1
+        {
+          timing::Timer sfc_publish_poly_timer("ros/sfc/publish_poly");
+
+          // publish the polyhedron
+          decomp_ros_msgs::msg::PolyhedronStamped poly_msg;
+          poly_msg.header = pointcloud_msg.header;
+
+          for (const auto& hp : poly.hyperplanes()) {
+            geometry_msgs::msg::Point point;
+            geometry_msgs::msg::Vector3 normal;
+            point.x = hp.p_(0);
+            point.y = hp.p_(1);
+            point.z = hp.p_(2);
+            normal.x = hp.n_(0);
+            normal.y = hp.n_(1);
+            normal.z = hp.n_(2);
+
+            poly_msg.poly.ps.push_back(point);
+            poly_msg.poly.ns.push_back(normal);
+          }
+
+          sfc_publisher_->publish(poly_msg);
+          publishTimerProcessSfc(timer_process_sfc.elapsed_ns());
+        }
       }
-
     } else {
       constexpr float kTimeBetweenDebugMessages = 1.0;
       RCLCPP_INFO_STREAM_THROTTLE(
